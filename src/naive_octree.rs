use crate::{
    tool::{ Tool, Action, AABB, IntersectType },
    utils,
};
use glam::Vec3;
<<<<<<< HEAD
use crate::UnindexedMesh;
=======
use crate::{ Mesh, marching_cubes::march_cube };
use std::sync::Mutex;
>>>>>>> eda7f112

#[derive(Debug)]
pub struct NaiveOctreeCell {
    pub values: [f32; 8],
    pub children: Option<Box<[NaiveOctreeCell; 8]>>
}

impl Default for NaiveOctreeCell {
    fn default() -> Self {
        Self {
            values: [-1.0,-1.0,-1.0,-1.0,-1.0,-1.0,-1.0,-1.0],
            children: None
        }
    }
}

impl NaiveOctreeCell {
    pub fn subdivide_cell(&mut self) {
        if self.children.is_some() {
            return;
        }

        // Subdivide 8 points into 8 cells
        let points = utils::subdivide_cell(&self.values);

        // Create new cells
        // We have constructed all the corners needed for our 8 new cells.
        let make_cell = |cell: usize| -> NaiveOctreeCell {
                NaiveOctreeCell {
                values: points[cell],
                    children: None,
                }
        };

        let new_cells = Box::new([
            make_cell(0),
            make_cell(1),
            make_cell(2),
            make_cell(3),
            make_cell(4),
            make_cell(5),
            make_cell(6),
            make_cell(7),
        ]);

        self.children = Some(new_cells);
    }

    pub fn collapse_cell(&mut self) {
        self.children = None;
    }

    pub fn is_leaf(&self) -> bool {
        self.children.is_none()
    }

    pub fn has_children(&self) -> bool {
        self.children.is_some()
    }

    pub fn intersects_surface(&self) -> bool {
        self.values.windows(2).any(|vals| vals[0].signum() != vals[1].signum())
    }

    pub fn apply_tool<T: Tool + ?Sized>(&mut self, tool: &T, action: Action, cell_aabb: AABB, current_depth: u8, max_depth: u8) {
        // Store the results of tool application
        //
        // We need to compute these before subdivision to decide if we need
        // to subdivide, but we need to apply them after subdivision so it
        // doesn't muddy up the interpolation
        let mut newvals = self.values;
        let cube_scale = cell_aabb.size.x;
        cell_aabb.calculate_corners().into_iter().zip(newvals.iter_mut()).for_each(|(pos, value)| {
            let newval = tool.value(pos, cube_scale);
            action.apply_value(value, newval);
        });

        // TODO: Rewrite all these conditions for performance (if needed)
        let diff_signs = newvals.windows(2).any(|vals| vals[0].signum() != vals[1].signum());

        let tool_aabb = match action {
            Action::Remove => tool.aoe_aabb(),
            Action::Place => tool.tool_aabb(),
        };
        
        use IntersectType::*;
        // Check if subdivision is needed
        if self.children.is_none() && current_depth < max_depth {
            if (tool.is_convex() && (diff_signs || matches!(tool_aabb.intersect(cell_aabb), ContainedBy))) ||
                (tool.is_concave() && !matches!(tool.aoe_aabb().intersect(cell_aabb), DoesNotIntersect))
            {
                // Tool intersects but does not contain, the cell intersects the isosurface
                // subdivide for more detail
                self.subdivide_cell();
            }
        }

        self.values = newvals;

        if let Some(children) = self.children.as_mut() {
            let child_aabbs = cell_aabb.octree_subdivide();
            // Recursive apply to each child cell
            children.iter_mut()
                .zip(child_aabbs.into_iter())
                .for_each(|(child, aabb)| child.apply_tool(tool, action, aabb, current_depth+1, max_depth));
            
            // Check if collapse is needed
            if children.iter().all(|child| child.is_leaf() && !child.intersects_surface()) {
                self.collapse_cell();
            }
        }
    }

<<<<<<< HEAD
    pub fn generate_mesh(&self, faces: &mut Vec<[Vec3; 3]>, current_depth: u8, max_depth: u8, cell_aabb: AABB) {
        use crate::marching_cubes::march_cube;

        if current_depth < max_depth {
=======
    fn par_apply_tool<T: Tool + Sync + ?Sized>(&mut self, tool: &T, action: Action, cell_aabb: AABB, max_depth: u8) {
        use rayon::prelude::*;
        
        // Store the results of tool application
        //
        // We need to compute these before subdivision to decide if we need
        // to subdivide, but we need to apply them after subdivision so it
        // doesn't muddy up the interpolation
        let mut newvals = self.values;
        let cube_scale = cell_aabb.size.x;
        cell_aabb.calculate_corners().into_iter().zip(newvals.iter_mut()).for_each(|(pos, value)| {
            let newval = tool.value(pos, cube_scale);
            action.apply_value(value, newval);
        });

        // TODO: Rewrite all these conditions for performance (if needed)
        let diff_signs = newvals.windows(2).any(|vals| vals[0].signum() != vals[1].signum());

        let tool_aabb = match action {
            Action::Remove => tool.aoe_aabb(),
            Action::Place => tool.tool_aabb(),
        };
        
        use IntersectType::*;
        // Check if subdivision is needed
        if self.children.is_none() && self.depth < max_depth {
            if (tool.is_convex() && (diff_signs || matches!(tool_aabb.intersect(cell_aabb), ContainedBy))) ||
                (tool.is_concave() && !matches!(tool.aoe_aabb().intersect(cell_aabb), DoesNotIntersect))
            {
                // Tool intersects but does not contain, the cell intersects the isosurface
                // subdivide for more detail
                self.subdivide_cell();
            }
        }

        self.values = newvals;

        if let Some(children) = self.children.as_mut() {
            let child_aabbs = cell_aabb.octree_subdivide();
            // Recursive apply to each child cell
            children.par_iter_mut()
                .zip(child_aabbs.into_par_iter())
                .for_each(|(child, aabb)| child.apply_tool(tool, action, aabb, max_depth));
            
            // Check if collapse is needed
            if children.iter().all(|child| child.is_leaf() && !child.intersects_surface()) {
                self.collapse_cell();
            }
        }
    }

    pub fn generate_mesh(&self, vertices: &mut Vec<Vec3>, max_depth: u8, cell_aabb: AABB) {
        if self.depth < max_depth {
>>>>>>> eda7f112
            if let Some(children) = self.children.as_ref() {
                let child_aabbs = cell_aabb.octree_subdivide();
                children.iter()
                .zip(child_aabbs.into_iter())
                .for_each(|(child, aabb)| child.generate_mesh(faces, current_depth+1, max_depth, aabb));
                return;
            }
        }

        let corners = cell_aabb.calculate_corners();
        faces.extend(march_cube(&corners, &self.values));
    }

<<<<<<< HEAD
    pub fn generate_octree_frame_mesh(&self, faces: &mut Vec<[Vec3; 3]>, max_depth: u8, cell_aabb: AABB) {
=======
    pub fn par_generate_mesh(&self, vertices: &Mutex<Vec<Vec3>>, max_depth: u8, cell_aabb: AABB) {
        use rayon::prelude::*;

        if self.depth < max_depth {
            if let Some(children) = self.children.as_ref() {
                let child_aabbs = cell_aabb.octree_subdivide();
                children.par_iter()
                .zip(child_aabbs.into_par_iter())
                .for_each(|(child, aabb)| {
                    child.par_generate_mesh(vertices, max_depth, aabb)
                });
                return;
            }
        }
        
        let tris = march_cube(&cell_aabb.calculate_corners(), &self.values);

        vertices.lock()
            .unwrap()
            .extend(tris);
    }

    pub fn generate_octree_frame_mesh(&self, vertices: &mut Vec<Vec3>, max_depth: u8, cell_aabb: AABB) {
>>>>>>> eda7f112
        use utils::{ line_vertices, LineDir };
        
        if let Some(children) = self.children.as_ref() {
            let child_aabbs = cell_aabb.octree_subdivide();
            children.iter().zip(child_aabbs.into_iter()).for_each(|(child, aabb)| {
                child.generate_octree_frame_mesh(faces, max_depth, aabb);
            })
        }
        else {
            let cube_scale = cell_aabb.size.x;
            let cube_corners = cell_aabb.calculate_corners();
            let cell_size = cell_aabb.size;
            let line_scale = cube_scale * 0.01;
            faces.extend(line_vertices(cube_corners[0], cell_size.x, line_scale, LineDir::Right));
            faces.extend(line_vertices(cube_corners[0], cell_size.y, line_scale, LineDir::Up));
            faces.extend(line_vertices(cube_corners[0], cell_size.z, line_scale, LineDir::Forward));
        }
    }
}

#[derive(Debug)]
pub struct NaiveOctree {
    root: NaiveOctreeCell,
    pub scale: f32,
}

impl NaiveOctree {
    pub fn new(scale: f32) -> Self {
        Self {
            root: Default::default(),
            scale,
        }
    }

<<<<<<< HEAD
    pub fn apply_tool<T: Tool + Copy + ?Sized>(&mut self, tool: &T, action: Action, max_depth: u8) {
        self.root.apply_tool(tool, action, AABB{ start: Vec3::ZERO, size: Vec3::splat(self.scale) }, 0, max_depth);
    }

    pub fn generate_mesh(&self, max_depth: u8) -> UnindexedMesh {
        let mut faces = Vec::new();
        self.root.generate_mesh(&mut faces, 0, max_depth, AABB { start: Vec3::ZERO, size: Vec3::splat(self.scale) });
        return UnindexedMesh {
            faces,
=======
    pub fn apply_tool<T: Tool + ?Sized>(&mut self, tool: &T, action: Action, max_depth: u8) {
        self.root.apply_tool(tool, action, AABB{ start: Vec3::ZERO, size: Vec3::splat(self.scale) }, max_depth);
    }

    pub fn par_apply_tool<T: Tool + ?Sized + Sync>(&mut self, tool: &T, action: Action, max_depth: u8) {
        rayon::in_place_scope(|_| {
            self.root.par_apply_tool(tool, action, AABB { start: Vec3::ZERO, size: Vec3::splat(self.scale) }, max_depth);
        });
    }

    pub fn generate_mesh(&self, max_depth: u8) -> Mesh {
        let mut verts = Vec::new();
        self.root.generate_mesh(&mut verts, max_depth, AABB { start: Vec3::ZERO, size: Vec3::splat(self.scale) });
        return Mesh {
            vertices: verts,
            indices: None,
>>>>>>> eda7f112
            normals: None,
        }
    }

<<<<<<< HEAD
    pub fn generate_octree_frame_mesh(&self, max_depth: u8) -> UnindexedMesh {
        let mut faces = Vec::new();
        self.root.generate_octree_frame_mesh(&mut faces, max_depth, AABB { start: Vec3::ZERO, size: Vec3::splat(self.scale) });
        return UnindexedMesh {
            faces,
=======
    pub fn par_generate_mesh(&self, max_depth: u8) -> Mesh {
        let verts = Mutex::new(Vec::new());
        rayon::in_place_scope(|_| {
            self.root.par_generate_mesh(&verts, max_depth, AABB { start: Vec3::ZERO, size: Vec3::splat(self.scale) });
        });

        Mesh {
            vertices: verts.into_inner().unwrap(),
            indices: None,
            normals: None,
        }
    }

    pub fn generate_octree_frame_mesh(&self, max_depth: u8) -> Mesh {
        let mut verts = Vec::new();
        self.root.generate_octree_frame_mesh(&mut verts, max_depth, AABB { start: Vec3::ZERO, size: Vec3::splat(self.scale) });
        return Mesh {
            vertices: verts,
            indices: None,
>>>>>>> eda7f112
            normals: None,
        }
    }
}

#[test]
#[ignore]
fn terrain_test() {
    use crate::tool::Sphere;
    use utils::time_test;

    let mut terrain = NaiveOctree::new(100.0);
    let mut tool = Sphere::new(
        Vec3::splat(50.0),
        30.0,
    );
    
    time_test!(terrain.apply_tool(&tool, Action::Place, 8), "NaiveOctree Apply Tool");
    
    tool.radius = 20.0;
    tool.origin.y = 70.0;
    time_test!(terrain.apply_tool(&tool, Action::Remove, 8), "NaiveOctree Remove Tool");

    let mesh = time_test!(terrain.generate_mesh(255), "NaiveOctree Generate UnindexedMesh");

    time_test!(mesh.write_obj_to_file("naive_octree_unindexed.obj"), "NaiveOctree UnindexedMesh To File");

    let mesh = time_test!(mesh.index(), "NaiveOctree Mesh Indexing");
    
    time_test!(mesh.write_obj_to_file("naive_octree_indexed.obj"), "NaiveOctree IndexedMesh To File");
}

#[test]
#[ignore]
fn par_terrain_test() {
    use std::time::Instant;
    use crate::tool::Sphere;

    let mut terrain = NaiveOctree::new(100.0);
    let mut tool = Sphere::new(
        Vec3::splat(50.0),
        30.0,
    );
    
    let start = Instant::now();
    terrain.par_apply_tool(&tool, Action::Place, 8);
    let duration = Instant::now() - start;
    println!("Terrain Tool Duration: {} micros ({} calls per second)", duration.as_micros(), 1.0f64 / duration.as_secs_f64());

    tool.radius = 20.0;
    tool.origin.y = 70.0;
    terrain.par_apply_tool(&tool, Action::Remove, 8);

    let start = Instant::now();
    let mut mesh = terrain.par_generate_mesh(255);
    let duration = Instant::now() - start;
    println!("Terrain Mesh Duration: {} micros ({} calls per second)", duration.as_micros(), 1.0f64 / duration.as_secs_f64());

    mesh.write_obj_to_file(&"par_naive_octree.obj");
}

#[test]
fn cell_mesh_test() {
    use crate::tool::Sphere;

    let mut cell = NaiveOctreeCell::default();
    let tool = Sphere {
        origin: Vec3::ZERO,
        radius: 0.3,
    };

    cell.apply_tool(&tool, Action::Place, AABB::ONE_CUBIC_METER, 0, 0);

    let mut faces = Vec::new();
    cell.generate_mesh(&mut faces, 0, 0, AABB::ONE_CUBIC_METER);

    let mesh = UnindexedMesh {
        faces,
        normals: None,
    };
    mesh.write_obj_to_file("cell_mesh_test.obj");
}<|MERGE_RESOLUTION|>--- conflicted
+++ resolved
@@ -3,12 +3,12 @@
     utils,
 };
 use glam::Vec3;
-<<<<<<< HEAD
-use crate::UnindexedMesh;
-=======
-use crate::{ Mesh, marching_cubes::march_cube };
-use std::sync::Mutex;
->>>>>>> eda7f112
+use crate::{ UnindexedMesh, marching_cubes::march_cube };
+
+#[cfg(feature = "multi-thread")]
+use lockfree::stack::Stack;
+#[cfg(feature = "multi-thread")]
+use rayon::prelude::*;
 
 #[derive(Debug)]
 pub struct NaiveOctreeCell {
@@ -73,7 +73,9 @@
         self.values.windows(2).any(|vals| vals[0].signum() != vals[1].signum())
     }
 
-    pub fn apply_tool<T: Tool + ?Sized>(&mut self, tool: &T, action: Action, cell_aabb: AABB, current_depth: u8, max_depth: u8) {
+    /// Handles applying to the current Cell and determining if children need subdivision.
+    /// This is split from apply_tool and par_apply_tool to deduplicate code.
+    fn apply_tool_impl<T: Tool + ?Sized>(&mut self, tool: &T, action: Action, cell_aabb: AABB, current_depth: u8, max_depth: u8) {
         // Store the results of tool application
         //
         // We need to compute these before subdivision to decide if we need
@@ -107,6 +109,10 @@
         }
 
         self.values = newvals;
+    }
+
+    pub fn apply_tool<T: Tool + ?Sized>(&mut self, tool: &T, action: Action, cell_aabb: AABB, current_depth: u8, max_depth: u8) {
+        self.apply_tool_impl(tool, action, cell_aabb, current_depth, max_depth);
 
         if let Some(children) = self.children.as_mut() {
             let child_aabbs = cell_aabb.octree_subdivide();
@@ -122,55 +128,16 @@
         }
     }
 
-<<<<<<< HEAD
-    pub fn generate_mesh(&self, faces: &mut Vec<[Vec3; 3]>, current_depth: u8, max_depth: u8, cell_aabb: AABB) {
-        use crate::marching_cubes::march_cube;
-
-        if current_depth < max_depth {
-=======
-    fn par_apply_tool<T: Tool + Sync + ?Sized>(&mut self, tool: &T, action: Action, cell_aabb: AABB, max_depth: u8) {
-        use rayon::prelude::*;
-        
-        // Store the results of tool application
-        //
-        // We need to compute these before subdivision to decide if we need
-        // to subdivide, but we need to apply them after subdivision so it
-        // doesn't muddy up the interpolation
-        let mut newvals = self.values;
-        let cube_scale = cell_aabb.size.x;
-        cell_aabb.calculate_corners().into_iter().zip(newvals.iter_mut()).for_each(|(pos, value)| {
-            let newval = tool.value(pos, cube_scale);
-            action.apply_value(value, newval);
-        });
-
-        // TODO: Rewrite all these conditions for performance (if needed)
-        let diff_signs = newvals.windows(2).any(|vals| vals[0].signum() != vals[1].signum());
-
-        let tool_aabb = match action {
-            Action::Remove => tool.aoe_aabb(),
-            Action::Place => tool.tool_aabb(),
-        };
-        
-        use IntersectType::*;
-        // Check if subdivision is needed
-        if self.children.is_none() && self.depth < max_depth {
-            if (tool.is_convex() && (diff_signs || matches!(tool_aabb.intersect(cell_aabb), ContainedBy))) ||
-                (tool.is_concave() && !matches!(tool.aoe_aabb().intersect(cell_aabb), DoesNotIntersect))
-            {
-                // Tool intersects but does not contain, the cell intersects the isosurface
-                // subdivide for more detail
-                self.subdivide_cell();
-            }
-        }
-
-        self.values = newvals;
+    #[cfg(feature = "multi-thread")]
+    fn par_apply_tool<T: Tool + Sync + ?Sized>(&mut self, tool: &T, action: Action, cell_aabb: AABB, current_depth: u8, max_depth: u8) {
+        self.apply_tool_impl(tool, action, cell_aabb, current_depth, max_depth);
 
         if let Some(children) = self.children.as_mut() {
             let child_aabbs = cell_aabb.octree_subdivide();
             // Recursive apply to each child cell
             children.par_iter_mut()
                 .zip(child_aabbs.into_par_iter())
-                .for_each(|(child, aabb)| child.apply_tool(tool, action, aabb, max_depth));
+                .for_each(|(child, aabb)| child.par_apply_tool(tool, action, aabb, current_depth+1, max_depth));
             
             // Check if collapse is needed
             if children.iter().all(|child| child.is_leaf() && !child.intersects_surface()) {
@@ -179,9 +146,8 @@
         }
     }
 
-    pub fn generate_mesh(&self, vertices: &mut Vec<Vec3>, max_depth: u8, cell_aabb: AABB) {
-        if self.depth < max_depth {
->>>>>>> eda7f112
+    pub fn generate_mesh(&self, faces: &mut Vec<[Vec3; 3]>, current_depth: u8, max_depth: u8, cell_aabb: AABB) {
+        if current_depth < max_depth {
             if let Some(children) = self.children.as_ref() {
                 let child_aabbs = cell_aabb.octree_subdivide();
                 children.iter()
@@ -195,19 +161,17 @@
         faces.extend(march_cube(&corners, &self.values));
     }
 
-<<<<<<< HEAD
-    pub fn generate_octree_frame_mesh(&self, faces: &mut Vec<[Vec3; 3]>, max_depth: u8, cell_aabb: AABB) {
-=======
-    pub fn par_generate_mesh(&self, vertices: &Mutex<Vec<Vec3>>, max_depth: u8, cell_aabb: AABB) {
+    #[cfg(feature = "multi-thread")]
+    pub fn par_generate_mesh(&self, vertices: &Stack<[Vec3; 3]>, current_depth: u8, max_depth: u8, cell_aabb: AABB) {
         use rayon::prelude::*;
 
-        if self.depth < max_depth {
+        if current_depth < max_depth {
             if let Some(children) = self.children.as_ref() {
                 let child_aabbs = cell_aabb.octree_subdivide();
                 children.par_iter()
                 .zip(child_aabbs.into_par_iter())
                 .for_each(|(child, aabb)| {
-                    child.par_generate_mesh(vertices, max_depth, aabb)
+                    child.par_generate_mesh(vertices, current_depth, max_depth, aabb)
                 });
                 return;
             }
@@ -215,13 +179,10 @@
         
         let tris = march_cube(&cell_aabb.calculate_corners(), &self.values);
 
-        vertices.lock()
-            .unwrap()
-            .extend(tris);
-    }
-
-    pub fn generate_octree_frame_mesh(&self, vertices: &mut Vec<Vec3>, max_depth: u8, cell_aabb: AABB) {
->>>>>>> eda7f112
+        vertices.extend(tris);
+    }
+
+    fn generate_octree_frame_mesh(&self, faces: &mut Vec<[Vec3; 3]>, max_depth: u8, cell_aabb: AABB) {
         use utils::{ line_vertices, LineDir };
         
         if let Some(children) = self.children.as_ref() {
@@ -256,9 +217,15 @@
         }
     }
 
-<<<<<<< HEAD
     pub fn apply_tool<T: Tool + Copy + ?Sized>(&mut self, tool: &T, action: Action, max_depth: u8) {
         self.root.apply_tool(tool, action, AABB{ start: Vec3::ZERO, size: Vec3::splat(self.scale) }, 0, max_depth);
+    }
+
+    #[cfg(feature = "multi-thread")]
+    pub fn par_apply_tool<T: Tool + ?Sized + Sync>(&mut self, tool: &T, action: Action, max_depth: u8) {
+        rayon::in_place_scope(|_| {
+            self.root.par_apply_tool(tool, action, AABB { start: Vec3::ZERO, size: Vec3::splat(self.scale) }, 0, max_depth);
+        });
     }
 
     pub fn generate_mesh(&self, max_depth: u8) -> UnindexedMesh {
@@ -266,55 +233,28 @@
         self.root.generate_mesh(&mut faces, 0, max_depth, AABB { start: Vec3::ZERO, size: Vec3::splat(self.scale) });
         return UnindexedMesh {
             faces,
-=======
-    pub fn apply_tool<T: Tool + ?Sized>(&mut self, tool: &T, action: Action, max_depth: u8) {
-        self.root.apply_tool(tool, action, AABB{ start: Vec3::ZERO, size: Vec3::splat(self.scale) }, max_depth);
-    }
-
-    pub fn par_apply_tool<T: Tool + ?Sized + Sync>(&mut self, tool: &T, action: Action, max_depth: u8) {
+            normals: None,
+        }
+    }
+
+    #[cfg(feature = "multi-thread")]
+    pub fn par_generate_mesh(&self, max_depth: u8) -> UnindexedMesh {
+        let faces = Stack::new();
         rayon::in_place_scope(|_| {
-            self.root.par_apply_tool(tool, action, AABB { start: Vec3::ZERO, size: Vec3::splat(self.scale) }, max_depth);
+            self.root.par_generate_mesh(&faces, 0, max_depth, AABB { start: Vec3::ZERO, size: Vec3::splat(self.scale) });
         });
-    }
-
-    pub fn generate_mesh(&self, max_depth: u8) -> Mesh {
-        let mut verts = Vec::new();
-        self.root.generate_mesh(&mut verts, max_depth, AABB { start: Vec3::ZERO, size: Vec3::splat(self.scale) });
-        return Mesh {
-            vertices: verts,
-            indices: None,
->>>>>>> eda7f112
+
+        UnindexedMesh {
+            faces: faces.collect(),
             normals: None,
         }
     }
 
-<<<<<<< HEAD
     pub fn generate_octree_frame_mesh(&self, max_depth: u8) -> UnindexedMesh {
         let mut faces = Vec::new();
         self.root.generate_octree_frame_mesh(&mut faces, max_depth, AABB { start: Vec3::ZERO, size: Vec3::splat(self.scale) });
         return UnindexedMesh {
             faces,
-=======
-    pub fn par_generate_mesh(&self, max_depth: u8) -> Mesh {
-        let verts = Mutex::new(Vec::new());
-        rayon::in_place_scope(|_| {
-            self.root.par_generate_mesh(&verts, max_depth, AABB { start: Vec3::ZERO, size: Vec3::splat(self.scale) });
-        });
-
-        Mesh {
-            vertices: verts.into_inner().unwrap(),
-            indices: None,
-            normals: None,
-        }
-    }
-
-    pub fn generate_octree_frame_mesh(&self, max_depth: u8) -> Mesh {
-        let mut verts = Vec::new();
-        self.root.generate_octree_frame_mesh(&mut verts, max_depth, AABB { start: Vec3::ZERO, size: Vec3::splat(self.scale) });
-        return Mesh {
-            vertices: verts,
-            indices: None,
->>>>>>> eda7f112
             normals: None,
         }
     }
@@ -349,9 +289,10 @@
 
 #[test]
 #[ignore]
+#[cfg(feature = "multi-thread")]
 fn par_terrain_test() {
-    use std::time::Instant;
     use crate::tool::Sphere;
+    use utils::time_test;
 
     let mut terrain = NaiveOctree::new(100.0);
     let mut tool = Sphere::new(
@@ -359,21 +300,19 @@
         30.0,
     );
     
-    let start = Instant::now();
-    terrain.par_apply_tool(&tool, Action::Place, 8);
-    let duration = Instant::now() - start;
-    println!("Terrain Tool Duration: {} micros ({} calls per second)", duration.as_micros(), 1.0f64 / duration.as_secs_f64());
-
+    time_test!(terrain.par_apply_tool(&tool, Action::Place, 8), "NaiveOctree Apply Tool");
+    
     tool.radius = 20.0;
     tool.origin.y = 70.0;
-    terrain.par_apply_tool(&tool, Action::Remove, 8);
-
-    let start = Instant::now();
-    let mut mesh = terrain.par_generate_mesh(255);
-    let duration = Instant::now() - start;
-    println!("Terrain Mesh Duration: {} micros ({} calls per second)", duration.as_micros(), 1.0f64 / duration.as_secs_f64());
-
-    mesh.write_obj_to_file(&"par_naive_octree.obj");
+    time_test!(terrain.par_apply_tool(&tool, Action::Remove, 8), "NaiveOctree Remove Tool");
+
+    let mesh = time_test!(terrain.par_generate_mesh(255), "NaiveOctree Generate UnindexedMesh");
+
+    time_test!(mesh.write_obj_to_file("par_naive_octree_unindexed.obj"), "NaiveOctree UnindexedMesh To File");
+
+    let mesh = time_test!(mesh.index(), "NaiveOctree Mesh Indexing");
+    
+    time_test!(mesh.write_obj_to_file("par_naive_octree_indexed.obj"), "NaiveOctree IndexedMesh To File");
 }
 
 #[test]
